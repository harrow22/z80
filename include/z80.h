#ifndef Z80_LIBRARY_H
#define Z80_LIBRARY_H

#include <cstdint>
#include <algorithm>
#include <bit>
#include <array>

using u8 = std::uint8_t;
using u16 = std::uint16_t;
using u32 = std::uint32_t;
using s8 = std::int8_t;

/**
 * \brief
 * \tparam Memory
 * \tparam IO
 */
template<typename Memory, typename IO>
class z80 {
public:
    /**
     * \brief
     * \param cycles
     * \return
     */
    int run(int cycles);
    void interrupt();

    /**
     * \brief
     * \param addr
     * \param val
     */
    void write(u16 addr, u8 val) { memory.write(addr, val); }

    /**
     * \brief
     * \param addr
     * \param val
     */
    void write(u16 addr, u16 val) { memory.write(addr, val); }

    /**
     * \brief
     * \param addr
     * \return
     */
    u8 read8(u16 addr) { return memory.read8(addr); }

    /**
     * \brief
     * \param addr
     * \return
     */
    u16 read16(u16 addr) { return memory.read16(addr); }

    /**
     * \brief
     * \param addr
     * \return
     */
    u8 input(u8 addr) { return io.input(addr); }

    /**
     * \brief
     * \param addr
     * \param val
     */
    void output(u8 addr, u8 val) { io.output(addr, val); }

    /**
     * \brief Flags are stored separetly, to get them as a single status byte they must be or'd together.
     * \return The flag register as a single byte.
     */
    [[nodiscard]] u8 flag_() const { return flags.sf | flags.zf | flags.yf | flags.hf | flags.xf | flags.pf | flags.nf | flags.cf; }

    // internals
    struct Registers {
        u8 b {}, c {}, d {}, e {}, h {}, l {};
    };
    struct Flags {
        u8 sf {}, zf {}, yf {}, hf {}, xf {}, pf {}, nf {}, cf {};
    };

    Registers regs {};
    Flags flags {};
    u16 pc {}, sp {}, ix {}, iy {};
    u8 i {}, r {}, a {};
private:
    static constexpr u8 sbit {0b10000000}; // bit 7: sign flag
    static constexpr u8 zbit {0b01000000}; // bit 6: zero flag
    static constexpr u8 ybit {0b00100000}; // bit 5: undocumented flag (copy of bit 5 of the result)
    static constexpr u8 hbit {0b00010000}; // bit 4: half-carry flag
    static constexpr u8 xbit {0b00001000}; // bit 3: undocumented flag (copy of bit 3 of the result)
    static constexpr u8 pbit {0b00000100}; // bit 2: parity flag
    static constexpr u8 nbit {0b00000010}; // bit 1: add/subtract flag
    static constexpr u8 cbit {0b00000001}; // bit 0: carry flag

    enum class AddressMode {
        Null,
        Immediate,
        ImmediateEx,
        Extended,
        IndexedIX,
        IndexedIY,
        Interrupt,
        Refresh,
        Accumulator,
        Flag,
        RegisterB,
        RegisterC,
        RegisterD,
        RegisterE,
        RegisterH,
        RegisterL,
        RegisterBC,
        RegisterDE,
        RegisterHL,
        RegisterSP,
        RegisterAF,
        RegisterIX,
        RegisterIY,
        RegisterIndirectBC,
        RegisterIndirectDE,
        RegisterIndirectHL,
        RegisterIndirectSP,
    };
    enum class Condition { Null, C, NC, Z, NZ, PO, PE, P, M };

    template<AddressMode mode>
    void setOperand(u16 val)
    {
        switch (mode) {
            case AddressMode::Extended: write(fetch16(), val); return;
            case AddressMode::IndexedIX: write(fetch8() + ix, val); return;
            case AddressMode::IndexedIY: write(fetch8() + iy, val); return;
<<<<<<< HEAD
            case AddressMode::Interrupt: i = val; return;
            case AddressMode::Refresh: r = val; return;
=======
>>>>>>> 57b700a2
            case AddressMode::Accumulator: a = val; return;
            case AddressMode::RegisterB: regs.b = val; return;
            case AddressMode::RegisterC: regs.c = val; return;
            case AddressMode::RegisterD: regs.d = val; return;
            case AddressMode::RegisterE: regs.e = val; return;
            case AddressMode::RegisterH: regs.h = val; return;
            case AddressMode::RegisterL: regs.l = val; return;
            case AddressMode::RegisterBC: regs.b = val >> 8; regs.c = val & 0xFF; return;
            case AddressMode::RegisterDE: regs.d = val >> 8; regs.e = val & 0xFF; return;
            case AddressMode::RegisterHL: regs.h = val >> 8; regs.l = val & 0xFF; return;
            case AddressMode::RegisterSP: sp = val; return;
            case AddressMode::RegisterAF: {
                a = val >> 8U;
                flags.sf = val & sbit;
                flags.zf = val & zbit;
                flags.yf = val & ybit;
                flags.hf = val & hbit;
                flags.xf = val & xbit;
                flags.pf = val & pbit;
                flags.nf = val & nbit;
                flags.cf = val & cbit;
                return;
            }
            case AddressMode::RegisterIX: ix = val; return;
            case AddressMode::RegisterIY: iy = val; return;
            case AddressMode::RegisterIndirectBC: write(regs.b << 8 | regs.c, val); return;
            case AddressMode::RegisterIndirectDE: write(regs.d << 8 | regs.e, val); return;
            case AddressMode::RegisterIndirectHL: write(regs.h << 8 | regs.l, val); return;
            case AddressMode::RegisterIndirectSP: write(sp, val); return;
        }
    }

    template<AddressMode mode>
    u16 getOperand()
    {
        switch (mode) {
            case AddressMode::Immediate: return fetch8();
            case AddressMode::ImmediateEx: return fetch16();
            case AddressMode::Extended: return read8(fetch16());
            case AddressMode::IndexedIX: return read8(fetch8() + ix);
            case AddressMode::IndexedIY: return read8(fetch8() + iy);
<<<<<<< HEAD
            case AddressMode::Interrupt: return i;
            case AddressMode::Refresh: return r;
=======
>>>>>>> 57b700a2
            case AddressMode::Accumulator: return a;
            case AddressMode::RegisterB: return regs.b;
            case AddressMode::RegisterC: return regs.c;
            case AddressMode::RegisterD: return regs.d;
            case AddressMode::RegisterE: return regs.e;
            case AddressMode::RegisterH: return regs.h;
            case AddressMode::RegisterL: return regs.l;
            case AddressMode::RegisterBC: return regs.b << 8 | regs.c;
            case AddressMode::RegisterDE: return regs.d << 8 | regs.e;
            case AddressMode::RegisterHL: return regs.h << 8 | regs.l;
            case AddressMode::RegisterSP: return sp;
            case AddressMode::RegisterAF: return a << 8U | flag_();
            case AddressMode::RegisterIX: return ix;
            case AddressMode::RegisterIY: return iy;
            case AddressMode::RegisterIndirectBC: return read8(regs.b << 8 | regs.c);
            case AddressMode::RegisterIndirectDE: return read8(regs.d << 8 | regs.e);
            case AddressMode::RegisterIndirectHL: return read8(regs.h << 8 | regs.l);
            case AddressMode::RegisterIndirectSP: return read8(sp);
            case AddressMode::Null: return 0;
        }
    }

    template<Condition cond>
    bool getCondition()
    {
        switch (cond) {
            case Condition::C: return flags.cf == cbit;
            case Condition::NC: return flags.cf == 0;
            case Condition::Z: return flags.zf == zbit;
            case Condition::NZ: return flags.zf == 0;
            case Condition::PO: return flags.pf == 0;
            case Condition::PE: return flags.pf == pbit;
            case Condition::P: return flags.sf == 0;
            case Condition::M: return flags.sf == sbit;
            case Condition::Null: return true;
        }
    }

    /**
     * \brief Internal function used to execute a single instruction (macro op).
     */
    void tick();

    // Helper member functions
    [[nodiscard]] static bool carry(const u16 sum) { return sum > 0xFFU; }
    [[nodiscard]] static bool carry(const u32 sum) { return sum > 0xFFFFU; }
    [[nodiscard]] static bool halfcy(const u8 addend, const u8 augend, const u16 sum) { return (addend ^ augend ^ sum) & 0x10U; }
    [[nodiscard]] static bool halfcy(const u16 addend, const u16 augend, const u32 sum) { return (addend ^ augend ^ sum) & 0x100U; }
    [[nodiscard]] static bool underflow(const u8 addend, const u8 augend, const u16 sum) { return ((addend ^ sum) & (augend ^ sum) & 0x80U) != 0; }
    [[nodiscard]] static bool overflow(const u8 minuend, const u8 subtrahend, const u16 difference) { return ((difference ^ minuend) & (subtrahend ^ minuend) & 0x80U) != 0; }
    [[nodiscard]] static bool borrow(const u8 minuend, const u8 subtrahend) { return minuend < subtrahend; }
    [[nodiscard]] static bool halfbw(const u8 minuend, const u8 subtrahend, const u16 difference) { return ~(minuend ^ subtrahend ^ difference) & 0x10U; }
    [[nodiscard]] u8 fetch8() { return read8(pc++); }
    [[nodiscard]] u16 fetch16() { pc += 2; return read16(pc - 2); };
    [[nodiscard]] static u16 pair(const u8 hi, const u8 lo) { return hi << 8U | lo; }
    void lflags()
    {
        flags.cf = 0;
        flags.nf = 0;
        flags.hf = 0;
        flags.pf = std::popcount(a) % 2 == 0 ? pbit : 0;
        flags.sf = a & sbit;
        flags.zf = a == 0 ? zbit : 0;
        flags.yf = a & ybit;
        flags.xf = a & xbit;
    }
    u16 top()
    {
        u16 top {read8(sp++)};
        top |= read8(sp++) << 8U;
        return top;
<<<<<<< HEAD
    }
    void pushpc()
    {
        write(sp--, static_cast<u8>(++pc >> 8U));
        write(sp--, static_cast<u8>(pc & 0xFFU));
=======
>>>>>>> 57b700a2
    }

    // Load and Exchange
    template<AddressMode mode1, AddressMode mode2>
    void ld() { setOperand<mode1>(getOperand<mode2>()); }

    template<AddressMode mode>
    void push()
    {
        const u16 operand {getOperand<mode>()};
<<<<<<< HEAD
        write(sp--, static_cast<u8>(operand >> 8U));
        write(sp--, static_cast<u8>(operand & 0xFFU));
    }

    template<AddressMode mode>
    void pop() { setOperand<mode>(top()); }
=======
        write(sp--, operand >> 8U);
        write(sp--, operand & 0xFFU);
    }

    template<AddressMode mode>
    void pop() { setOperand<mode>(top); }
>>>>>>> 57b700a2

    void exaf()
    {
        std::swap(a, a2);
        std::swap(flags, flags2);
    }

    template<AddressMode mode>
    void exsp()
    {
        const u16 temp {getOperand<mode>()};
        setOperand<mode>(read8(sp + 1) << 8U | read8(sp));
        write(sp + 1, static_cast<u8>(temp >> 8U));
        write(sp, static_cast<u8>(temp & 0xFF));
    }

    void exde()
    {
        std::swap(regs.d, regs.h);
        std::swap(regs.e, regs.l);
    }

    void exx() { std::swap(regs, regs2); }

<<<<<<< HEAD
    // Block Transfer and Search
    void ldi()
    {
        const u8 tmp {read8(pair(regs.h, regs.l))};
        write(pair(regs.d, regs.e), tmp);
        setOperand<AddressMode::RegisterBC>(pair(regs.b, regs.c) - 1);
        setOperand<AddressMode::RegisterDE>(pair(regs.d, regs.e) + 1);
        setOperand<AddressMode::RegisterHL>(pair(regs.h, regs.l) + 1);

        flags.nf = 0;
        flags.pf = pair(regs.b, regs.c) != 0 ? pbit : 0;
        flags.yf = tmp + a & 0b1000;
        flags.xf = tmp + a & 0b10;
    }

    void ldir()
    {
        ldi();
        if (flags.pf)
            pc -= 2;
    }

    void ldd()
    {
        const u8 tmp {read8(pair(regs.h, regs.l))};
        write(pair(regs.d, regs.e), tmp);
        setOperand<AddressMode::RegisterBC>(pair(regs.b, regs.c) - 1);
        setOperand<AddressMode::RegisterDE>(pair(regs.d, regs.e) - 1);
        setOperand<AddressMode::RegisterHL>(pair(regs.h, regs.l) - 1);
        flags.nf = 0;
        flags.pf = pair(regs.b, regs.c) != 0 ? pbit : 0;
        flags.yf = tmp + a & 0b1000;
        flags.xf = tmp + a & 0b10;
    }

    void lddr()
    {
        ldd();
        if (flags.pf)
            pc -= 2;
    }

    void cpi()
    {
        const u8 subtrahend {read8(pair(regs.h, regs.l))};
        const u16 difference {static_cast<u16>(a - subtrahend)};
        flags.cf = borrow(a, subtrahend) ? cbit : 0;
        flags.hf = halfbw(a, subtrahend, difference) ? hbit : 0;
        flags.nf = 0;
        const u8 tmp {static_cast<u8>(difference)};
        setOperand<AddressMode::RegisterBC>(pair(regs.b, regs.c) - 1);
        setOperand<AddressMode::RegisterHL>(pair(regs.h, regs.l) + 1);
        flags.pf = pair(regs.b, regs.c) != 0 ? pbit : 0;
        flags.yf = tmp - flags.hf & 0b1000;
        flags.xf = tmp - flags.hf & 0b10;
    }

    void cpir()
    {
        cpi();
        if (flags.pf and !flags.zf)
            pc -= 2;
    }

    void cpd()
    {
        const u8 subtrahend {read8(pair(regs.h, regs.l))};
        const u16 difference {static_cast<u16>(a - subtrahend)};
        flags.cf = borrow(a, subtrahend) ? cbit : 0;
        flags.hf = halfbw(a, subtrahend, difference) ? hbit : 0;
        flags.nf = 0;
        const u8 tmp {static_cast<u8>(difference)};
        setOperand<AddressMode::RegisterBC>(pair(regs.b, regs.c) - 1);
        setOperand<AddressMode::RegisterHL>(pair(regs.h, regs.l) - 1);
        flags.pf = pair(regs.b, regs.c) != 0 ? pbit : 0;
        flags.yf = tmp - flags.hf & 0b1000;
        flags.xf = tmp - flags.hf & 0b10;
    }

    void cpdr()
    {
        cpd();
        if (flags.pf and !flags.zf)
            pc -= 2;
    }
=======
    // Black Transfer and Search
>>>>>>> 57b700a2

    // Arithmetic and Logical
    template<AddressMode mode>
    void add8()
    {
        const u8 augend {static_cast<u8>(getOperand<mode>())};
        const u16 sum {static_cast<u16>(a + augend)};
        flags.cf = carry(sum) ? cbit : 0;
        flags.hf = halfcy(a, augend, sum) ? hbit : 0;
        flags.pf = underflow(a, augend, sum) ? pbit : 0;
        flags.nf = 0;
        flags.yf = sum & ybit;
        flags.xf = sum & xbit;
        a = static_cast<u8>(sum);
<<<<<<< HEAD
        flags.zf = a == 0 ? zbit : 0;
        flags.sf = a & sbit;
=======
>>>>>>> 57b700a2
    }

    template<AddressMode mode>
    void adc8()
    {
        const u8 augend {static_cast<u8>(getOperand<mode>())};
        const u16 sum {static_cast<u16>(a + augend + flags.cf)};
        flags.cf = carry(sum) ? cbit : 0;
        flags.hf = halfcy(a, augend, sum) ? hbit : 0;
        flags.pf = underflow(a, augend, sum) != 0 ? pbit : 0;
<<<<<<< HEAD
        flags.zf = sum == 0 ? zbit : 0;
=======
>>>>>>> 57b700a2
        flags.nf = 0;
        flags.yf = sum & ybit;
        flags.xf = sum & xbit;
        a = static_cast<u8>(sum);
<<<<<<< HEAD
        flags.zf = a == 0 ? zbit : 0;
        flags.sf = a & sbit;
=======
>>>>>>> 57b700a2
    }

    template<AddressMode mode>
    void sub()
    {
        const u8 subtrahend {static_cast<u8>(getOperand<mode>())};
        const u16 difference {static_cast<u16>(a - subtrahend)};
        flags.cf = borrow(a, subtrahend) ? cbit : 0;
        flags.hf = halfbw(a, subtrahend, difference) ? hbit : 0;
        flags.pf = overflow(a, subtrahend, difference) ? pbit : 0;
        flags.nf = 0;
        flags.yf = difference & ybit;
        flags.xf = difference & xbit;
        a = static_cast<u8>(difference);
<<<<<<< HEAD
        flags.zf = difference == 0 ? zbit : 0;
        flags.sf = a & sbit;
=======
>>>>>>> 57b700a2
    }

    template<AddressMode mode>
    void sbc8()
    {
        const u8 subtrahend {static_cast<u8>(getOperand<mode>())};
        const u16 difference {static_cast<u16>(a - subtrahend - flags.cf)};
        flags.cf = borrow(a, subtrahend + flags.cf) ? cbit : 0;
        flags.hf = halfbw(a, subtrahend, difference) ? hbit : 0;
        flags.pf = overflow(a, subtrahend, difference) ? pbit : 0;
        flags.nf = 0;
        flags.yf = difference & ybit;
        flags.xf = difference & xbit;
        a = static_cast<u8>(difference);
<<<<<<< HEAD
        flags.zf = difference == 0 ? zbit : 0;
        flags.sf = a & sbit;
=======
>>>>>>> 57b700a2
    }

    template<AddressMode mode>
    void inc8()
    {
        const u8 operand {static_cast<u8>(getOperand<mode>())};
        const u8 res {static_cast<u8>(operand + 1U)};
        flags.hf = (operand & 0xFU) == 0; // only case for half carry is 0b1111 + 0b1 = 0b10000;
        flags.pf = underflow(operand, 1U, res) != 0 ? pbit : 0;
        flags.nf = 0;
        flags.sf = res & sbit;
        flags.zf = res == 0 ? zbit : 0;
        flags.yf = res & ybit;
        flags.xf = res & xbit;
        setOperand<mode>(res);
    }

    template<AddressMode mode>
    void dec8()
    {
        u8 operand {static_cast<u8>(getOperand<mode>())};
        const u8 res {--operand};
        flags.hf = (operand & 0xFU) != 0xF; // only case for half borrow is 0b10000 - 0b1 = 0b1111
        flags.pf = overflow(operand, 1U, res) != 0 ? pbit : 0;
        flags.nf = nbit;
        flags.sf = res & sbit;
        flags.zf = res == 0 ? zbit : 0;
        flags.yf = res & ybit;
        flags.xf = res & xbit;
        setOperand<mode>(res);
    }

    template<AddressMode mode>
    void land()
    {
        a &= getOperand<mode>();
        lflags();
    }

    template<AddressMode mode>
    void lxor()
    {
        a ^= getOperand<mode>();
        lflags();
    }

    template<AddressMode mode>
    void lor()
    {
        a |= getOperand<mode>();
        lflags();
    }

    template<AddressMode mode>
    void cp()
    {
        const u8 subtrahend {static_cast<u8>(getOperand<mode>())};
        const u16 difference {static_cast<u16>(a - subtrahend)};
        flags.cf = borrow(a, subtrahend) ? cbit : 0;
        flags.hf = halfbw(a, subtrahend, difference) ? hbit : 0;
        flags.pf = overflow(a, subtrahend, difference) ? pbit : 0;
        flags.nf = 0;
        flags.yf = subtrahend & ybit;
        flags.xf = subtrahend & xbit;
        flags.zf = difference == 0 ? zbit : 0;
        flags.sf = static_cast<u8>(difference) & sbit;
    }

    template<AddressMode mode1, AddressMode mode2>
    void add16()
    {
        const u16 addend {getOperand<mode1>()};
        const u16 augend {getOperand<mode2>()};
        const u32 sum {static_cast<u32>(addend + augend)};
        flags.cf = carry(sum) ? cbit : 0;
        flags.hf = halfcy(addend, augend, sum) ? hbit : 0;
        flags.nf = 0;
        flags.yf = sum & ybit;
        flags.xf = sum & xbit;
        setOperand<mode1>(static_cast<u16>(sum));
        flags.zf = sum == 0 ? zbit : 0;
        flags.sf = static_cast<u16>(sum) & sbit;
    }

    template<AddressMode mode1, AddressMode mode2>
    void adc16()
    {
        const u16 addend {getOperand<mode1>()};
        const u16 augend {getOperand<mode2>()};
        const u32 sum {static_cast<u32>(addend + augend + flags.cf)};
        flags.cf = carry(sum) ? cbit : 0;
        flags.hf = halfcy(addend, augend, sum) ? hbit : 0;
        flags.pf = underflow(addend, augend, sum) != 0 ? pbit : 0;
        flags.nf = 0;
        flags.yf = sum & ybit;
        flags.xf = sum & xbit;
        setOperand<mode1>(static_cast<u16>(sum));
        flags.zf = sum == 0 ? zbit : 0;
        flags.sf = static_cast<u16>(sum) & sbit;
    }

    template<AddressMode mode1, AddressMode mode2>
    void sbc16()
    {
        const u16 minuend {getOperand<mode1>()};
        const u16 subtrahend {getOperand<mode2>()};
        const u32 difference {static_cast<u16>(minuend - subtrahend - flags.cf)};
        flags.cf = borrow(minuend, subtrahend + flags.cf) ? cbit : 0;
        flags.hf = halfbw(minuend, subtrahend, difference) ? hbit : 0;
        flags.pf = overflow(minuend, subtrahend, difference) ? pbit : 0;
        flags.nf = 0;
        flags.yf = difference & ybit;
        flags.xf = difference & xbit;
        setOperand<mode1>(static_cast<u16>(difference));
        flags.zf = difference == 0 ? zbit : 0;
        flags.sf = static_cast<u16>(difference) & sbit;
    }

    template<AddressMode mode>
    void inc16() { setOperand<mode>(getOperand<mode>() + 1); }

    template<AddressMode mode>
    void dec16() { setOperand<mode>(getOperand<mode>() + 1); }

    void cpl()
    {
        a = ~a;
        flags.nf = nbit;
        flags.hf = hbit;
    }

    void neg()
    {
        const u8 res {static_cast<u8>(0 - a)};
        flags.cf = a != 0 ? cbit : 0;
        flags.pf = a == 0x80U ? pbit : 0;
        flags.hf = halfbw(a, 0, res) ? hbit : 0;
        flags.nf = nbit;
        flags.yf = a & ybit;
        flags.xf = a & xbit;
        a = res;
        flags.zf = a == 0 ? zbit : 0;
        flags.sf = a & sbit;
    }

    void ccf()
    {
        flags.cf = flags.cf ? 0 : cbit;
        flags.hf = flags.cf;
        flags.nf = 0;
    }

    void scf()
    {
        flags.cf = cbit;
        flags.nf = 0;
        flags.hf = 0;
    }

    void daa()
    {
        u8 correction = 0;
        flags.cf = 0;

        if (flags.hf or (!flags.nf and (a & 0xF) > 9)) {
            correction |= 0x6;
        }

        if (flags.cf or (!flags.nf and (a & 0xF0) > 0x99)) {
            correction |= 0x60;
            flags.cf = cbit;
        }

        a += flags.nf ? -correction : correction;
        flags.pf = std::popcount(a) % 2 == 0 ? pbit : 0;
        flags.sf = a & sbit;
        flags.zf = a == 0 ? zbit : 0;
        flags.yf = a & ybit;
        flags.xf = a & xbit;
    }

    // Rotate and Shift
    void rlca()
    {
        flags.cf = a & 0x80U ? cbit : 0;
        a <<= 7U | flags.cf;
        flags.hf = 0;
        flags.nf = 0;
        flags.yf = a & ybit;
        flags.xf = a & xbit;
    }

    void rrca()
    {
        flags.cf = a & 0x01U ? cbit : 0;
        a >>= 1U | flags.cf << 7U;
        flags.hf = 0;
        flags.nf = 0;
        flags.yf = a & ybit;
        flags.xf = a & xbit;
    }

    void rla()
    {
        const u8 temp {flags.cf};
        flags.cf = a & 0x80U ? cbit : 0;
        a <<= 7U | temp;
        flags.hf = 0;
        flags.nf = 0;
        flags.yf = a & ybit;
        flags.xf = a & xbit;
    }

    void rra()
    {
        const u8 temp {flags.cf};
        flags.cf = a & 0x01U ? cbit : 0;
        a >>= 1U | temp << 7U;
<<<<<<< HEAD
        flags.hf = 0;
        flags.nf = 0;
        flags.yf = a & ybit;
        flags.xf = a & xbit;
    }

    void rld()
    {
        const u8 byte {read8(pair(regs.h, regs.l))};
        write(pair(regs.h, regs.l), static_cast<u8>(byte << 4U | a & 0xF));
        a &= ~0xF | byte & 0xF;

        flags.sf = a & sbit;
        flags.zf = a == 0 ? zbit : 0;
        flags.hf = 0;
        flags.pf = std::popcount(a) % 2 == 0 ? pbit : 0;
        flags.nf = 0;
        flags.yf = a & ybit;
        flags.xf = a & xbit;
    }

    void rrd()
    {
        const u8 byte {read8(pair(regs.h, regs.l))};
        write(pair(regs.h, regs.l), static_cast<u8>(byte & ~0xF0 | a << 4U));
        a &= ~0xF | byte & 0xF;

        flags.sf = a & sbit;
        flags.zf = a == 0 ? zbit : 0;
=======
>>>>>>> 57b700a2
        flags.hf = 0;
        flags.pf = std::popcount(a) % 2 == 0 ? pbit : 0;
        flags.nf = 0;
        flags.yf = a & ybit;
        flags.xf = a & xbit;
    }

    // Bit Manipulation

    // Jump, Call, and Return
    template<Condition cond>
    void jr()
    {
        if (getCondition<cond>()) {
<<<<<<< HEAD
            const s8 val {static_cast<s8>(read8(pc))};
=======
            const s8 val {read8(pc)};
>>>>>>> 57b700a2
            pc += val;
        }
    }

    template<Condition cond, AddressMode mode>
    void jp() { if (getCondition<cond>()) pc = getOperand<mode>(); }

    template<Condition cond, AddressMode mode>
    void call()
    {
        if (getCondition<cond>()) {
            const u16 operand {getOperand<mode>()};
<<<<<<< HEAD
            pushpc();
=======
            write(sp--, ++pc >> 8U);
            write(sp--, pc & 0xFFU);
>>>>>>> 57b700a2
            pc = operand;
        }
    }

    void djnz()
    {
        if (--regs.b != 0 ) {
            const s8 val {static_cast<s8>(read8(pc))};
            pc += val;
        }
    }

    template<Condition cond>
    void ret() { if (getCondition<cond>()) pc = top(); }

<<<<<<< HEAD
    void retn() { pc = top(); iff1 = iff2; }

    template<u8 p>
    void rst()
    {
        pushpc();
=======
    template<u8 p>
    void rst()
    {
        write(sp--, ++pc >> 8U);
        write(sp--, pc & 0xFFU);
>>>>>>> 57b700a2
        pc = p;
    }

    // Input/Output
<<<<<<< HEAD
    void in() { a = input(fetch8()); }

    template<AddressMode mode>
    void in()
    {
        const u8 c {input(regs.c)};
        if (mode != AddressMode::Flag)
            setOperand<mode>(c);
        flags.sf = c & sbit;
        flags.zf = c == 0 ? zbit : 0;
        flags.hf = 0;
        flags.pf = std::popcount(c) % 2 == 0 ? pbit : 0;
        flags.nf = 0;
        flags.yf = c & ybit;
        flags.xf = c & xbit;
    }

    void ini()
    {
        write(pair(regs.h, regs.l), input(regs.c));
        --regs.b;
        setOperand<AddressMode::RegisterHL>(pair(regs.h, regs.l) + 1);
        flags.nf = nbit;
        flags.zf = regs.b == 0 ? zbit : 0;
    }

    void inir()
    {
        ini();
        if (flags.zf)
            pc -= 2;
    }

    void ind()
    {
        write(pair(regs.h, regs.l), input(regs.c));
        --regs.b;
        setOperand<AddressMode::RegisterHL>(pair(regs.h, regs.l) - 1);
        flags.nf = nbit;
        flags.zf = regs.b == 0 ? zbit : 0;
    }

    void indr()
    {
        ind();
        if (flags.zf)
            pc -= 2;
    }

    void out() { output(fetch8(), a); }

    template<AddressMode mode>
    void out() { output(regs.c, getOperand<mode>()); }

    void outi()
    {
        output(regs.c, read8(pair(regs.h, regs.l)));
        --regs.b;
        setOperand<AddressMode::RegisterHL>(pair(regs.h, regs.l) + 1);
        flags.nf = nbit;
        flags.zf = regs.b == 0 ? zbit : 0;
    }

    void otir()
    {
        outi();
        if (flags.zf)
            pc -= 2;
    }

    void outd()
    {
        output(regs.c, read8(pair(regs.h, regs.l)));
        --regs.b;
        setOperand<AddressMode::RegisterHL>(pair(regs.h, regs.l) - 1);
        flags.nf = nbit;
        flags.zf = regs.b == 0 ? zbit : 0;
    }

    void otdr()
    {
        outd();
        if (flags.zf)
            pc -= 2;
    }
=======
    void ina() { a = read8(a << 8U | fetch8()); }

    void outa() { write(a << 8U | fetch8(), a); }
>>>>>>> 57b700a2

    // CPU Control Group
    void nop() { }
    void halt() { } // TODO: implement this
<<<<<<< HEAD
    void di() { iff1 = false; }
    void ei() { iff1 = true; }
    template<u8 n>
    void im() { imode = n; }

    // Prefixes
    void preMisc()
    {
        const u8 opcode {fetch8()};
        (this->*miscInstruction[opcode])();
        requested -= miscCycles[opcode];
    }

    void preBit()
    {
        const u8 opcode {fetch8()};
        (this->*bitInstruction[opcode])();
        requested -= bitCycles[opcode];
    }

    template<AddressMode mode>
    void preIndex()
    {
        const u8 opcode {fetch8()};
        (this->*indexInstruction<mode>[opcode])();
        requested -= indexCycles[opcode];
    }

    template<AddressMode mode>
    void preIndexBit()
    {
        const u8 opcode {fetch8()};
        (this->*indexBitInstruction<mode>[opcode])();
        requested -= indexBitCycles[opcode];
=======
    void di() { iff = false; }
    void ei() { iff = true; }

    // Prefixes
    void execBit()
    {
        const u8 opcode {fetch8()};
        (this->*bitInstruction[opcode])();
        requested -= bitCycles[opcode];
    }

    void execIX()
    {
        u8 opcode {fetch8()};
        if (opcode == 0xCB) {
            opcode = fetch8();
            (this->*ixBitInstruction[opcode])();
            requested -= ixBitCycles[opcode];
        } else {
            (this->*ixBitInstruction[opcode])();
            requested -= ixCycles[opcode];
        }
    }

    void execMisc()
    {
        const u8 opcode {fetch8()};
        (this->*miscInstruction[opcode])();
        requested -= miscCycles[opcode];
    }

    void execIY()
    {
        u8 opcode {fetch8()};
        if (opcode == 0xCB) {
            opcode = fetch8();
            (this->*iyBitInstruction[opcode])();
            requested -= iyBitCycles[opcode];
        } else {
            (this->*iyInstruction[opcode])();
            requested -= iyCycles[opcode];
        }
>>>>>>> 57b700a2
    }

    // Main Instructions
    static constexpr std::array<void (z80::*)(), 256> instruction {
        &z80::nop, // $00: nop
        &z80::ld<AddressMode::RegisterBC, AddressMode::ImmediateEx>, // $01: ld bc, nn
        &z80::ld<AddressMode::RegisterIndirectBC, AddressMode::Accumulator>, // $02: ld (bc), a
        &z80::inc16<AddressMode::RegisterBC>, // $03: inc bc
        &z80::inc8<AddressMode::RegisterB>, // $04: inc b
        &z80::dec8<AddressMode::RegisterB>, // $05: dec b
        &z80::ld<AddressMode::RegisterB, AddressMode::Immediate>, // $06: ld b, n
        &z80::rlca, // $07: rlca,
        &z80::exaf, // $08: ex af, af'
        &z80::add16<AddressMode::RegisterHL, AddressMode::RegisterBC>, // $09: add hl, bc
        &z80::ld<AddressMode::Accumulator, AddressMode::RegisterIndirectBC>, // $0A: ld a, (bc)
        &z80::dec16<AddressMode::RegisterBC>, // $0B: dec bc
        &z80::inc8<AddressMode::RegisterC>, // $0C: inc c
        &z80::dec8<AddressMode::RegisterC>, // $0D: dec c
        &z80::ld<AddressMode::RegisterC, AddressMode::Immediate>, // $0E: ld c, n
        &z80::rrca, // $0F: rrca
        &z80::djnz, // $10: djnz d
        &z80::ld<AddressMode::RegisterDE, AddressMode::ImmediateEx>, // $11: ld de, nn
        &z80::ld<AddressMode::RegisterIndirectDE, AddressMode::Accumulator>, // $12: ld (de), a
        &z80::inc16<AddressMode::RegisterDE>, // $13: inc de
        &z80::inc8<AddressMode::RegisterD>, // $14: inc d
        &z80::dec8<AddressMode::RegisterD>, // $15: dec d
        &z80::ld<AddressMode::RegisterD, AddressMode::Immediate>, // $16: ld d, n
        &z80::rla, // $17: rla
        &z80::jr<Condition::Null>, // $18: jr d
        &z80::add16<AddressMode::RegisterHL, AddressMode::RegisterDE>, // $19: add hl, de
        &z80::ld<AddressMode::Accumulator, AddressMode::RegisterIndirectDE>, // $1A: ld a, (de)
        &z80::dec16<AddressMode::RegisterDE>, // $1B: dec de
        &z80::inc8<AddressMode::RegisterE>, // $1C: inc e
        &z80::dec8<AddressMode::RegisterE>, // $1D: dec e
        &z80::ld<AddressMode::RegisterE, AddressMode::Immediate>, // $1E: ld e, n
        &z80::rra, // $1F: rra
        &z80::jr<Condition::NZ>, // $20: jr nz, d
        &z80::ld<AddressMode::RegisterHL, AddressMode::ImmediateEx>, // $21: ld hl, nn
        &z80::ld<AddressMode::Extended, AddressMode::RegisterHL>, // $22: ld (nn), hl
        &z80::inc16<AddressMode::RegisterHL>, // $23: inc hl
        &z80::inc8<AddressMode::RegisterH>, // $24: inc h
        &z80::dec8<AddressMode::RegisterH>, // $25: dec h
        &z80::ld<AddressMode::RegisterH, AddressMode::Immediate>, // $26: ld h, n
        &z80::daa, // $27: daa
        &z80::jr<Condition::Z>, // $28: jr z, d
        &z80::add16<AddressMode::RegisterHL, AddressMode::RegisterHL>, // $29: add hl, hl
        &z80::ld<AddressMode::RegisterHL, AddressMode::Extended>, // $2A: ld hl, (nn)
        &z80::dec16<AddressMode::RegisterHL>, // $2B: dec hl
        &z80::inc8<AddressMode::RegisterL>, // $2C: inc l
        &z80::dec8<AddressMode::RegisterL>, // $2D: dec l
        &z80::ld<AddressMode::RegisterL, AddressMode::Immediate>, // $2E: ld l, n
        &z80::cpl, // $2F: cpl
        &z80::jr<Condition::NC>, // $30: jr nc, d
        &z80::ld<AddressMode::RegisterSP, AddressMode::ImmediateEx>, // $31 ld sp, nn
        &z80::ld<AddressMode::Extended, AddressMode::Accumulator>, // $32: ld (nn), a
        &z80::inc16<AddressMode::RegisterSP>, // $33: inc sp
        &z80::inc8<AddressMode::RegisterIndirectHL>, // $34: inc (hl)
        &z80::dec8<AddressMode::RegisterIndirectHL>, // $35: dec (hl)
        &z80::ld<AddressMode::RegisterIndirectHL, AddressMode::Immediate>, // $36: ld (hl), n
        &z80::scf, // $37: scf
        &z80::jr<Condition::C>, // $38: jr c, d
        &z80::add16<AddressMode::RegisterHL, AddressMode::RegisterSP>, // $39: add hl, sp
        &z80::ld<AddressMode::Accumulator, AddressMode::Extended>, // $3A: ld a, (nn)
        &z80::dec16<AddressMode::RegisterSP>, // $3B: dec sp
        &z80::inc8<AddressMode::Accumulator>, // $3C: inc a
        &z80::dec8<AddressMode::Accumulator>, // $3D: dec a
        &z80::ld<AddressMode::Accumulator, AddressMode::Immediate>, // $3E: ld a, n
        &z80::ccf, // $3F: ccf
        &z80::ld<AddressMode::RegisterB, AddressMode::RegisterB>, // 40: ld b, b
        &z80::ld<AddressMode::RegisterB, AddressMode::RegisterC>, // 41: ld b, c
        &z80::ld<AddressMode::RegisterB, AddressMode::RegisterD>, // 42: ld b, d
        &z80::ld<AddressMode::RegisterB, AddressMode::RegisterE>, // 43: ld b, e
        &z80::ld<AddressMode::RegisterB, AddressMode::RegisterH>, // 44: ld b, h
        &z80::ld<AddressMode::RegisterB, AddressMode::RegisterL>, // 45: ld b, l
        &z80::ld<AddressMode::RegisterB, AddressMode::RegisterIndirectHL>, // 46: ld b, (hl)
        &z80::ld<AddressMode::RegisterB, AddressMode::Accumulator>, // 47: ld c, a
        &z80::ld<AddressMode::RegisterC, AddressMode::RegisterB>, // 48: ld c, b
        &z80::ld<AddressMode::RegisterC, AddressMode::RegisterC>, // 49: ld c, c
        &z80::ld<AddressMode::RegisterC, AddressMode::RegisterD>, // 4A: ld c, d
        &z80::ld<AddressMode::RegisterC, AddressMode::RegisterE>, // 4B: ld c, e
        &z80::ld<AddressMode::RegisterC, AddressMode::RegisterH>, // 4C: ld c, h
        &z80::ld<AddressMode::RegisterC, AddressMode::RegisterL>, // 4D: ld c, l
        &z80::ld<AddressMode::RegisterC, AddressMode::RegisterIndirectHL>, // 4E: ld c, (hl)
        &z80::ld<AddressMode::RegisterC, AddressMode::Accumulator>, // 4F: ld c, a
        &z80::ld<AddressMode::RegisterD, AddressMode::RegisterB>, // 50: ld d, b
        &z80::ld<AddressMode::RegisterD, AddressMode::RegisterC>, // 51: ld d, c
        &z80::ld<AddressMode::RegisterD, AddressMode::RegisterD>, // 52: ld d, d
        &z80::ld<AddressMode::RegisterD, AddressMode::RegisterE>, // 53: ld d, e
        &z80::ld<AddressMode::RegisterD, AddressMode::RegisterH>, // 54: ld d, h
        &z80::ld<AddressMode::RegisterD, AddressMode::RegisterL>, // 55: ld d, l
        &z80::ld<AddressMode::RegisterD, AddressMode::RegisterIndirectHL>, // 56: ld d, (hl)
        &z80::ld<AddressMode::RegisterD, AddressMode::Accumulator>, // 57: ld d, a
        &z80::ld<AddressMode::RegisterE, AddressMode::RegisterB>, // 58: ld e, b
        &z80::ld<AddressMode::RegisterE, AddressMode::RegisterC>, // 59: ld e, c
        &z80::ld<AddressMode::RegisterE, AddressMode::RegisterD>, // 5A: ld e, d
        &z80::ld<AddressMode::RegisterE, AddressMode::RegisterE>, // 5B: ld e, e
        &z80::ld<AddressMode::RegisterE, AddressMode::RegisterH>, // 5C: ld e, h
        &z80::ld<AddressMode::RegisterE, AddressMode::RegisterL>, // 5D: ld e, l
        &z80::ld<AddressMode::RegisterE, AddressMode::RegisterIndirectHL>, // 5E: ld e, (hl)
        &z80::ld<AddressMode::RegisterE, AddressMode::Accumulator>, // 5F: ld e, a
        &z80::ld<AddressMode::RegisterH, AddressMode::RegisterB>, // 60: ld h, b
        &z80::ld<AddressMode::RegisterH, AddressMode::RegisterC>, // 61: ld h, c
        &z80::ld<AddressMode::RegisterH, AddressMode::RegisterD>, // 62: ld h, d
        &z80::ld<AddressMode::RegisterH, AddressMode::RegisterE>, // 63: ld h, e
        &z80::ld<AddressMode::RegisterH, AddressMode::RegisterH>, // 64: ld h, h
        &z80::ld<AddressMode::RegisterH, AddressMode::RegisterL>, // 65: ld h, l
        &z80::ld<AddressMode::RegisterH, AddressMode::RegisterIndirectHL>, // 66: ld h, (hl)
        &z80::ld<AddressMode::RegisterH, AddressMode::Accumulator>, // 67: ld h, a
        &z80::ld<AddressMode::RegisterL, AddressMode::RegisterB>, // 68: ld l, b
        &z80::ld<AddressMode::RegisterL, AddressMode::RegisterC>, // 69: ld l, c
        &z80::ld<AddressMode::RegisterL, AddressMode::RegisterD>, // 6A: ld l, d
        &z80::ld<AddressMode::RegisterL, AddressMode::RegisterE>, // 6B: ld l, e
        &z80::ld<AddressMode::RegisterL, AddressMode::RegisterH>, // 6C: ld l, h
        &z80::ld<AddressMode::RegisterL, AddressMode::RegisterL>, // 6D: ld l, l
        &z80::ld<AddressMode::RegisterL, AddressMode::RegisterIndirectHL>, // 6E: ld l, (hl)
        &z80::ld<AddressMode::RegisterL, AddressMode::Accumulator>, // 6F: ld l, a
        &z80::ld<AddressMode::RegisterIndirectHL, AddressMode::RegisterB>, // $70: ld (hl), b
        &z80::ld<AddressMode::RegisterIndirectHL, AddressMode::RegisterC>, // $71: ld (hl), c
        &z80::ld<AddressMode::RegisterIndirectHL, AddressMode::RegisterD>, // $72: ld (hl), d
        &z80::ld<AddressMode::RegisterIndirectHL, AddressMode::RegisterE>, // $73: ld (hl), e
        &z80::ld<AddressMode::RegisterIndirectHL, AddressMode::RegisterH>, // $74: ld (hl), h
        &z80::ld<AddressMode::RegisterIndirectHL, AddressMode::RegisterL>, // $75: ld (hl), l
        &z80::halt, // $76: ld (hl), b
        &z80::ld<AddressMode::RegisterIndirectHL, AddressMode::Accumulator>, // $77: ld (hl), a
        &z80::ld<AddressMode::Accumulator, AddressMode::RegisterB>, // $78: ld a, b
        &z80::ld<AddressMode::Accumulator, AddressMode::RegisterC>, // $79: ld a, c
        &z80::ld<AddressMode::Accumulator, AddressMode::RegisterD>, // $7A: ld a, d
        &z80::ld<AddressMode::Accumulator, AddressMode::RegisterE>, // $7B: ld a, e
        &z80::ld<AddressMode::Accumulator, AddressMode::RegisterH>, // $7C: ld a, h
        &z80::ld<AddressMode::Accumulator, AddressMode::RegisterL>, // $7D: ld a, l
        &z80::ld<AddressMode::Accumulator, AddressMode::RegisterIndirectHL>, // $7E: ld a, (hl)
        &z80::ld<AddressMode::Accumulator, AddressMode::Accumulator>, // $7F: ld a, a
        &z80::add8<AddressMode::RegisterB>, // $80: add a, b
        &z80::add8<AddressMode::RegisterC>, // $81: add a, c
        &z80::add8<AddressMode::RegisterD>, // $82: add a, d
        &z80::add8<AddressMode::RegisterE>, // $83: add a, e
        &z80::add8<AddressMode::RegisterH>, // $84: add a, h
        &z80::add8<AddressMode::RegisterL>, // $85: add a, l
        &z80::add8<AddressMode::RegisterIndirectHL>, // $86: add a, (hl)
        &z80::add8<AddressMode::Accumulator>, // $87: add a, a
        &z80::adc8<AddressMode::RegisterB>, // $88: adc a, b
        &z80::adc8<AddressMode::RegisterC>, // $89: adc a, c
        &z80::adc8<AddressMode::RegisterD>, // $8A: adc a, d
        &z80::adc8<AddressMode::RegisterE>, // $8B: adc a, e
        &z80::adc8<AddressMode::RegisterH>, // $8C: adc a, h
        &z80::adc8<AddressMode::RegisterL>, // $8D: adc a, l
        &z80::adc8<AddressMode::RegisterIndirectHL>, // $8E: adc a, (hl)
        &z80::adc8<AddressMode::Accumulator>, // $8F: adc a, a
        &z80::sub<AddressMode::RegisterB>, // $90: sub b
        &z80::sub<AddressMode::RegisterC>, // $91: sub c
        &z80::sub<AddressMode::RegisterD>, // $92: sub d
        &z80::sub<AddressMode::RegisterE>, // $93: sub e
        &z80::sub<AddressMode::RegisterH>, // $94: sub h
        &z80::sub<AddressMode::RegisterL>, // $95: sub l
        &z80::sub<AddressMode::RegisterIndirectHL>, // $96: sub (hl)
        &z80::sub<AddressMode::Accumulator>, // $97: sub a
        &z80::sbc8<AddressMode::RegisterB>, // $98: sbc a, b
        &z80::sbc8<AddressMode::RegisterC>, // $99: sbc a, c
        &z80::sbc8<AddressMode::RegisterD>, // $9A: sbc a, d
        &z80::sbc8<AddressMode::RegisterE>, // $9B: sbc a, e
        &z80::sbc8<AddressMode::RegisterH>, // $9C: sbc a, h
        &z80::sbc8<AddressMode::RegisterL>, // $9D: sbc a, l
        &z80::sbc8<AddressMode::RegisterIndirectHL>, // $9E: sbc a, (hl)
        &z80::sbc8<AddressMode::Accumulator>, // $AF: sbc a, a
        &z80::land<AddressMode::RegisterB>, // $A0: and b
        &z80::land<AddressMode::RegisterC>, // $A1: and c
        &z80::land<AddressMode::RegisterD>, // $A2: and d
        &z80::land<AddressMode::RegisterE>, // $A3: and e
        &z80::land<AddressMode::RegisterH>, // $A4: and h
        &z80::land<AddressMode::RegisterL>, // $A5: and l
        &z80::land<AddressMode::RegisterIndirectHL>, // $A6: and (hl)
        &z80::land<AddressMode::Accumulator>, // $A7: and a
        &z80::lxor<AddressMode::RegisterB>, // $A8: xor b
        &z80::lxor<AddressMode::RegisterC>, // $A9: xor c
        &z80::lxor<AddressMode::RegisterD>, // $AA: xor d
        &z80::lxor<AddressMode::RegisterE>, // $AB: xor e
        &z80::lxor<AddressMode::RegisterH>, // $AC: xor h
        &z80::lxor<AddressMode::RegisterL>, // $AD: xor l
        &z80::lxor<AddressMode::RegisterIndirectHL>, // $AE: xor a, (hl)
        &z80::lxor<AddressMode::Accumulator>, // $AF: xor a
        &z80::lor<AddressMode::RegisterB>, // $B0: or b
        &z80::lor<AddressMode::RegisterC>, // $B1: or c
        &z80::lor<AddressMode::RegisterD>, // $B2: or d
        &z80::lor<AddressMode::RegisterE>, // $B3: or e
        &z80::lor<AddressMode::RegisterH>, // $B4: or h
        &z80::lor<AddressMode::RegisterL>, // $B5: or l
        &z80::lor<AddressMode::RegisterIndirectHL>, // $B6: or (hl)
        &z80::lor<AddressMode::Accumulator>, // $B7: or a
        &z80::cp<AddressMode::RegisterB>, // $B8: cp b
        &z80::cp<AddressMode::RegisterC>, // $B9: cp c
        &z80::cp<AddressMode::RegisterD>, // $BA: cp d
        &z80::cp<AddressMode::RegisterE>, // $BB: cp e
        &z80::cp<AddressMode::RegisterH>, // $BC: cp h
        &z80::cp<AddressMode::RegisterL>, // $BD: cp l
        &z80::cp<AddressMode::RegisterIndirectHL>, // $BE: cp (hl)
        &z80::cp<AddressMode::Accumulator>, // $BF: cp a
        &z80::ret<Condition::NZ>, // $C0: ret nz
        &z80::pop<AddressMode::RegisterBC>, // $C1: pop bc
        &z80::jp<Condition::NZ, AddressMode::ImmediateEx>, // $C2: jp nz, nn
        &z80::jp<Condition::Null, AddressMode::ImmediateEx>, // $C3: jp nn
        &z80::call<Condition::NZ, AddressMode::ImmediateEx>, // $C4: call nz, nn
        &z80::push<AddressMode::RegisterBC>, // $C5: push bc
        &z80::add8<AddressMode::Immediate>, // $C6: add a, n
        &z80::rst<0x00U>, // $C7: rst 0
        &z80::ret<Condition::Z>, // $C8: ret z
        &z80::ret<Condition::Null>, // $C9: ret
        &z80::jp<Condition::Z, AddressMode::ImmediateEx>, // $CA: jp z, nn
<<<<<<< HEAD
        &z80::preBit, // $CB: bit
=======
        &z80::execBit, // $CB: bit
>>>>>>> 57b700a2
        &z80::call<Condition::Z, AddressMode::ImmediateEx>, // $CC: call z, nn
        &z80::call<Condition::Null, AddressMode::ImmediateEx>, // $CD: call nn
        &z80::adc8<AddressMode::Immediate>, // $CE: adc a, n
        &z80::rst<0x08U>, // $CF: rst 8
        &z80::ret<Condition::NC>, // $D0: ret nc
        &z80::pop<AddressMode::RegisterDE>, // $D1: pop de
        &z80::jp<Condition::NC, AddressMode::ImmediateEx>, // $D2: jp nc, nn
<<<<<<< HEAD
        &z80::out<AddressMode::Accumulator>, // $D3: out (n), a
=======
        &z80::outa, // $D3: out (n), a
>>>>>>> 57b700a2
        &z80::call<Condition::NC, AddressMode::ImmediateEx>, // $D4: call nc, nn
        &z80::push<AddressMode::RegisterDE>, // $D5: push de
        &z80::sub<AddressMode::Immediate>, // $D6: sub n
        &z80::rst<0x10U>, // $D7: rst 16
        &z80::ret<Condition::C>, // $D8: ret c
        &z80::exx, // $D9: exx
        &z80::jp<Condition::C, AddressMode::ImmediateEx>, // $DA: jp c, nn
<<<<<<< HEAD
        &z80::in, // $DB: int a, (n)
        &z80::call<Condition::C, AddressMode::ImmediateEx>, // $DC: call c, nn
        &z80::preIndex<AddressMode::RegisterIX>, // $DD: IX
=======
        &z80::ina, // $DB: int a, (n)
        &z80::call<Condition::C, AddressMode::ImmediateEx>, // $DC: call c, nn
        &z80::execIX, // $DD: IX
>>>>>>> 57b700a2
        &z80::sbc8<AddressMode::Immediate>, // $DE: sbc a, n
        &z80::rst<0x18U>, // $DF: rst 24
        &z80::ret<Condition::PO>, // $E0: ret po
        &z80::pop<AddressMode::RegisterHL>, // $E1: pop hl
        &z80::jp<Condition::PO, AddressMode::ImmediateEx>, // $E2: jp po, nn
        &z80::exsp<AddressMode::RegisterHL>, // $E3: ex (sp), hl
        &z80::call<Condition::PO, AddressMode::ImmediateEx>, // $E4: call po, nn
        &z80::push<AddressMode::RegisterHL>, // $E5: push hl
        &z80::add8<AddressMode::Immediate>, // $E6: add n
        &z80::rst<0x20U>, // $E7: rst 32
        &z80::ret<Condition::PE>, // $E8: ret pe
        &z80::jp<Condition::Null, AddressMode::RegisterIndirectHL>, // $E9: jp (hl)
        &z80::jp<Condition::PE, AddressMode::ImmediateEx>, // $EA: jp pe, nn
        &z80::exde, // $EB: ex de, hl
        &z80::call<Condition::PE, AddressMode::ImmediateEx>, // $EC: call pe, nn
<<<<<<< HEAD
        &z80::preMisc, // $ED: Misc.
=======
        &z80::execMisc, // $ED: Misc.
>>>>>>> 57b700a2
        &z80::lxor<AddressMode::Immediate>, // $EE: xor n
        &z80::rst<0x28U>, // $EF: rst 40
        &z80::ret<Condition::P>, // $F0: ret p
        &z80::pop<AddressMode::RegisterAF>, // $F1: pop af
        &z80::jp<Condition::P, AddressMode::ImmediateEx>, // $F2: jp p, nn
        &z80::di, // $F3: di
        &z80::call<Condition::P, AddressMode::ImmediateEx>, // $F4: call p, nn
        &z80::push<AddressMode::RegisterAF>, // $F5: push af
        &z80::lor<AddressMode::Immediate>, // $F6: or n
        &z80::rst<0x30U>, // $F7: rst 48
        &z80::ret<Condition::M>, // $F8: ret m
        &z80::ld<AddressMode::RegisterSP, AddressMode::RegisterHL>, // $F9: ld sp, hl
        &z80::jp<Condition::M, AddressMode::ImmediateEx>, // $FA: jp m, nn
        &z80::ei, // $FB: ei
        &z80::call<Condition::M, AddressMode::ImmediateEx>, // $FC: call m, nn
<<<<<<< HEAD
        &z80::preIndex<AddressMode::RegisterIY>, // $FD: IY
        &z80::cp<AddressMode::Immediate>, // $FE: cp n
        &z80::rst<0x38U>,// $FF: rst 56
    };

    // Misc. Instructions ($ED)
    static constexpr std::array<void (z80::*)(), 256> miscInstruction {
        &z80::nop, &z80::nop, &z80::nop, &z80::nop, &z80::nop, &z80::nop, &z80::nop, &z80::nop, &z80::nop, &z80::nop, &z80::nop, &z80::nop, &z80::nop, &z80::nop, &z80::nop, &z80::nop,
        &z80::nop, &z80::nop, &z80::nop, &z80::nop, &z80::nop, &z80::nop, &z80::nop, &z80::nop, &z80::nop, &z80::nop, &z80::nop, &z80::nop, &z80::nop, &z80::nop, &z80::nop, &z80::nop,
        &z80::nop, &z80::nop, &z80::nop, &z80::nop, &z80::nop, &z80::nop, &z80::nop, &z80::nop, &z80::nop, &z80::nop, &z80::nop, &z80::nop, &z80::nop, &z80::nop, &z80::nop, &z80::nop,
        &z80::nop, &z80::nop, &z80::nop, &z80::nop, &z80::nop, &z80::nop, &z80::nop, &z80::nop, &z80::nop, &z80::nop, &z80::nop, &z80::nop, &z80::nop, &z80::nop, &z80::nop, &z80::nop,
        &z80::in<AddressMode::RegisterB>, // $40: in b, (c)
        &z80::out<AddressMode::RegisterB>, // $41: out (c), b
        &z80::sbc16<AddressMode::RegisterHL, AddressMode::RegisterBC>, // $42: sbc, hl, bc
        &z80::ld<AddressMode::ImmediateEx, AddressMode::RegisterBC>, // $43: ld (nn), bc
        &z80::neg, // $44: neg
        &z80::retn, // $45: retn
        &z80::im<0>, // $46: im 0
        &z80::ld<AddressMode::Interrupt, AddressMode::Accumulator>, // $47: ld i, a
        &z80::in<AddressMode::RegisterC>, // $48: in c, (c)
        &z80::out<AddressMode::RegisterC>, // $49: out (c), c
        &z80::adc16<AddressMode::RegisterHL, AddressMode::RegisterBC>, // $4A: adc hl, bc
        &z80::ld<AddressMode::RegisterBC, AddressMode::Extended>, // $4B: ld bc, (nn),
        &z80::nop,
        &z80::ret<Condition::Null>, // $4C: reti
        &z80::nop,
        &z80::ld<AddressMode::Refresh, AddressMode::Accumulator>, // $4F: ld r, a
        &z80::in<AddressMode::RegisterD>, // $50: in d, (c)
        &z80::out<AddressMode::RegisterD>, // $51: out (c), d
        &z80::sbc16<AddressMode::RegisterHL, AddressMode::RegisterDE>, // $52: sbc hl, de
        &z80::ld<AddressMode::ImmediateEx, AddressMode::RegisterDE>, // $53: ld (nn), de
        &z80::nop, &z80::nop,
        &z80::im<1>, // $56: im 1
        &z80::ld<AddressMode::Accumulator, AddressMode::Interrupt>, // $57: ld a, i
        &z80::in<AddressMode::RegisterE>, // $58: in e, (c)
        &z80::out<AddressMode::RegisterE>, // $59: out (c), e
        &z80::adc16<AddressMode::RegisterHL, AddressMode::RegisterDE>, // $5A: adc hl, de
        &z80::ld<AddressMode::RegisterDE, AddressMode::Extended>, // $5B: ld de, (nn)
        &z80::nop, &z80::nop,
        &z80::im<2>, // // $4E: im 2
        &z80::ld<AddressMode::Accumulator, AddressMode::Refresh>, // $4F: ld a, r
        &z80::in<AddressMode::RegisterH>, // $60: in h, (c)
        &z80::out<AddressMode::RegisterH>, // $61: out (c), h
        &z80::sbc16<AddressMode::RegisterHL, AddressMode::RegisterHL>, // $62: sbc hl, hl
        &z80::ld<AddressMode::ImmediateEx, AddressMode::RegisterHL>, // $63: ld (nn), hl
        &z80::nop, &z80::nop, &z80::nop,
        &z80::rrd, // $67: rrd
        &z80::in<AddressMode::RegisterL>, // $68: in l, (c)
        &z80::out<AddressMode::RegisterL>, // $69: out (c), l
        &z80::adc16<AddressMode::RegisterHL, AddressMode::RegisterHL>, // $6A: adc hl, hl
        &z80::ld<AddressMode::RegisterHL, AddressMode::Extended>, // $6B: ld hl, (nn)
        &z80::nop, &z80::nop, &z80::nop,
        &z80::rld, // $6F: rld
        &z80::in<AddressMode::Flag>, // $70: in h, (c)
        &z80::out<AddressMode::Null>, // $71: out (c), h
        &z80::sbc16<AddressMode::RegisterHL, AddressMode::RegisterSP>, // $72: sbc hl, sp
        &z80::ld<AddressMode::ImmediateEx, AddressMode::RegisterSP>, // $73: ld (nn), sp
        &z80::nop, &z80::nop, &z80::nop, &z80::nop,
        &z80::in<AddressMode::Accumulator>, // $78: in a, (c)
        &z80::out<AddressMode::Accumulator>, // $79: out (c), a
        &z80::adc16<AddressMode::RegisterHL, AddressMode::RegisterSP>, // $7A: adc hl, sp
        &z80::ld<AddressMode::RegisterSP, AddressMode::Extended>, // $7B: ld sp, (nn)
        &z80::nop, &z80::nop, &z80::nop, &z80::nop,
        &z80::nop, &z80::nop, &z80::nop, &z80::nop, &z80::nop, &z80::nop, &z80::nop, &z80::nop, &z80::nop, &z80::nop, &z80::nop, &z80::nop, &z80::nop, &z80::nop, &z80::nop, &z80::nop,
        &z80::nop, &z80::nop, &z80::nop, &z80::nop, &z80::nop, &z80::nop, &z80::nop, &z80::nop, &z80::nop, &z80::nop, &z80::nop, &z80::nop, &z80::nop, &z80::nop, &z80::nop, &z80::nop,
        &z80::ldi, // $A0: ldi
        &z80::cpi, // $A1: cpi
        &z80::ini, // $A2: ini
        &z80::outi, // $A3: outi
        &z80::nop, &z80::nop, &z80::nop, &z80::nop,
        &z80::ldd, // $A8: ldd
        &z80::cpd, // $A9: cpd
        &z80::ind, // $AA: ind
        &z80::outd, // $AB: outd
        &z80::nop, &z80::nop, &z80::nop, &z80::nop,
        &z80::ldir, // $B0: ldir
        &z80::cpir, // $B1: cpir
        &z80::inir, // $B2: inir
        &z80::otir, // $B3: otir
        &z80::nop, &z80::nop, &z80::nop, &z80::nop,
        &z80::lddr, // $B8: lddr
        &z80::cpdr, // $B9: cpdr
        &z80::indr, // $BA: indr
        &z80::otdr, // $BB: otdr
        &z80::nop, &z80::nop, &z80::nop, &z80::nop,
        &z80::nop, &z80::nop, &z80::nop, &z80::nop, &z80::nop, &z80::nop, &z80::nop, &z80::nop, &z80::nop, &z80::nop, &z80::nop, &z80::nop, &z80::nop, &z80::nop, &z80::nop, &z80::nop,
        &z80::nop, &z80::nop, &z80::nop, &z80::nop, &z80::nop, &z80::nop, &z80::nop, &z80::nop, &z80::nop, &z80::nop, &z80::nop, &z80::nop, &z80::nop, &z80::nop, &z80::nop, &z80::nop,
        &z80::nop, &z80::nop, &z80::nop, &z80::nop, &z80::nop, &z80::nop, &z80::nop, &z80::nop, &z80::nop, &z80::nop, &z80::nop, &z80::nop, &z80::nop, &z80::nop, &z80::nop, &z80::nop,
        &z80::nop, &z80::nop, &z80::nop, &z80::nop, &z80::nop, &z80::nop, &z80::nop, &z80::nop, &z80::nop, &z80::nop, &z80::nop, &z80::nop, &z80::nop, &z80::nop, &z80::nop, &z80::nop,
    };

    // Bit Instructions ($CB)
    static constexpr std::array<void (z80::*)(), 256> bitInstruction {

    };

    // Index Instructions ($DD/$FD)
    template<AddressMode mode>
    static constexpr std::array<void (z80::*)(), 256> indexInstruction {

    };

    // Index Bit instructions ($DDCB/$FDCB)
    template<AddressMode mode>
    static constexpr std::array<void (z80::*)(), 256> indexBitInstruction {

=======
        &z80::execIY, // $FD: Misc.
        &z80::cp<AddressMode::Immediate>, // $FE: cp n
        &z80::rst<0x38U>, // $FF: rst 56
>>>>>>> 57b700a2
    };

    // Cycle Tables
    static constexpr u8 cycles[256] {
        4, 10, 7, 6, 4, 4, 7, 4, 4, 11, 7, 6, 4, 4, 7, 4,
        8, 10, 7, 6, 4, 4, 7, 4, 12, 11, 7, 6, 4, 4, 7, 4,
        7, 10, 16, 6, 4, 4, 7, 4, 7, 11, 16, 6, 4, 4, 7, 4,
        7, 10, 13, 6, 11, 11, 10, 4, 7, 11, 13, 6, 4, 4, 7, 4,
        4, 4, 4, 4, 4, 4, 7, 4, 4, 4, 4, 4, 4, 4, 7, 4,
        4, 4, 4, 4, 4, 4, 7, 4, 4, 4, 4, 4, 4, 4, 7, 4,
        4, 4, 4, 4, 4, 4, 7, 4, 4, 4, 4, 4, 4, 4, 7, 4,
        7, 7, 7, 7, 7, 7, 4, 7, 4, 4, 4, 4, 4, 4, 7, 4,
        4, 4, 4, 4, 4, 4, 7, 4, 4, 4, 4, 4, 4, 4, 7, 4,
        4, 4, 4, 4, 4, 4, 7, 4, 4, 4, 4, 4, 4, 4, 7, 4,
        4, 4, 4, 4, 4, 4, 7, 4, 4, 4, 4, 4, 4, 4, 7, 4,
        4, 4, 4, 4, 4, 4, 7, 4, 4, 4, 4, 4, 4, 4, 7, 4,
        5, 10, 10, 10, 10, 11, 7, 11, 5, 10, 10, 0, 10, 17, 7, 11,
        5, 10, 10, 11, 10, 11, 7, 11, 5, 4, 10, 11, 10, 0, 7, 11,
        5, 10, 10, 19, 10, 11, 7, 11, 5, 4, 10, 4, 10, 0, 7, 11,
        5, 10, 10, 4, 10, 11, 7, 11, 5, 6, 10, 4, 10, 0, 7, 11,
    };

    static constexpr u8 bitCycles[256] {
        8, 8, 8, 8, 8, 8, 15, 8, 8, 8, 8, 8, 8, 8, 15, 8,
        8, 8, 8, 8, 8, 8, 15, 8, 8, 8, 8, 8, 8, 8, 15, 8,
        8, 8, 8, 8, 8, 8, 15, 8, 8, 8, 8, 8, 8, 8, 15, 8,
        8, 8, 8, 8, 8, 8, 15, 8, 8, 8, 8, 8, 8, 8, 15, 8,
        8, 8, 8, 8, 8, 8, 12, 8, 8, 8, 8, 8, 8, 8, 12, 8,
        8, 8, 8, 8, 8, 8, 12, 8, 8, 8, 8, 8, 8, 8, 12, 8,
        8, 8, 8, 8, 8, 8, 12, 8, 8, 8, 8, 8, 8, 8, 12, 8,
        8, 8, 8, 8, 8, 8, 12, 8, 8, 8, 8, 8, 8, 8, 12, 8,
        8, 8, 8, 8, 8, 8, 15, 8, 8, 8, 8, 8, 8, 8, 15, 8,
        8, 8, 8, 8, 8, 8, 15, 8, 8, 8, 8, 8, 8, 8, 15, 8,
        8, 8, 8, 8, 8, 8, 15, 8, 8, 8, 8, 8, 8, 8, 15, 8,
        8, 8, 8, 8, 8, 8, 15, 8, 8, 8, 8, 8, 8, 8, 15, 8,
        8, 8, 8, 8, 8, 8, 15, 8, 8, 8, 8, 8, 8, 8, 15, 8,
        8, 8, 8, 8, 8, 8, 15, 8, 8, 8, 8, 8, 8, 8, 15, 8,
        8, 8, 8, 8, 8, 8, 15, 8, 8, 8, 8, 8, 8, 8, 15, 8,
        8, 8, 8, 8, 8, 8, 15, 8, 8, 8, 8, 8, 8, 8, 15, 8,
    };

    static constexpr u8 miscCycles[256] {
        4, 4, 4, 4, 4, 4, 4, 4, 4, 4, 4, 4, 4, 4, 4, 4,
        4, 4, 4, 4, 4, 4, 4, 4, 4, 4, 4, 4, 4, 4, 4, 4,
        4, 4, 4, 4, 4, 4, 4, 4, 4, 4, 4, 4, 4, 4, 4, 4,
        4, 4, 4, 4, 4, 4, 4, 4, 4, 4, 4, 4, 4, 4, 4, 4,
        12, 12, 15, 20, 8, 14, 8, 9, 12, 12, 15, 20, 4, 14, 4, 9,
        12, 12, 15, 20, 4, 4, 8, 9, 12, 12, 15, 20, 4, 4, 8, 9,
        12, 12, 15, 20, 4, 4, 4, 18, 12, 12, 15, 20, 4, 4, 4, 18,
        12, 12, 15, 20, 4, 4, 4, 4, 12, 12, 15, 20, 4, 4, 4, 4,
        4, 4, 4, 4, 4, 4, 4, 4, 4, 4, 4, 4, 4, 4, 4, 4,
        4, 4, 4, 4, 4, 4, 4, 4, 4, 4, 4, 4, 4, 4, 4, 4,
        16, 16, 16, 16, 4, 4, 4, 4, 16, 16, 16, 16, 4, 4, 4, 4,
        16, 16, 16, 16, 4, 4, 4, 4, 16, 16, 16, 16, 4, 4, 4, 4,
        4, 4, 4, 4, 4, 4, 4, 4, 4, 4, 4, 4, 4, 4, 4, 4,
        4, 4, 4, 4, 4, 4, 4, 4, 4, 4, 4, 4, 4, 4, 4, 4,
        4, 4, 4, 4, 4, 4, 4, 4, 4, 4, 4, 4, 4, 4, 4, 4,
        4, 4, 4, 4, 4, 4, 4, 4, 4, 4, 4, 4, 4, 4, 4, 4,
    };

    static constexpr u8 indexCycles[256] {
        4, 4, 4, 4, 8, 8, 11, 4, 4, 15, 4, 4, 8, 8, 11, 4,
        4, 4, 4, 4, 8, 8, 11, 4, 4, 15, 4, 4, 8, 8, 11, 4,
        4, 14, 10, 20, 8, 8, 11, 4, 4, 15, 20, 10, 8, 8, 11, 4,
        4, 4, 4, 4, 23, 23, 19, 4, 4, 15, 4, 4, 8, 8, 11, 4,
        8, 8, 8, 8, 8, 8, 19, 8, 8, 8, 8, 8, 8, 8, 19, 8,
        8, 8, 8, 8, 8, 8, 19, 8, 8, 8, 8, 8, 8, 8, 19, 8,
        8, 8, 8, 8, 8, 8, 19, 8, 8, 8, 8, 8, 8, 8, 19, 8,
        19, 19, 19, 19, 19, 19, 4, 19, 8, 8, 8, 8, 8, 8, 19, 8,
        8, 8, 8, 8, 8, 8, 19, 8, 8, 8, 8, 8, 8, 8, 19, 8,
        8, 8, 8, 8, 8, 8, 19, 8, 8, 8, 8, 8, 8, 8, 19, 8,
        8, 8, 8, 8, 8, 8, 19, 8, 8, 8, 8, 8, 8, 8, 19, 8,
        8, 8, 8, 8, 8, 8, 19, 8, 8, 8, 8, 8, 8, 8, 19, 8,
        4, 4, 4, 4, 4, 4, 4, 4, 4, 4, 4, 0, 4, 4, 4, 4,
        4, 4, 4, 4, 4, 4, 4, 4, 4, 4, 4, 4, 4, 4, 4, 4,
        4, 14, 4, 23, 4, 15, 4, 4, 4, 8, 4, 4, 4, 4, 4, 4,
        4, 4, 4, 4, 4, 4, 4, 4, 4, 10, 4, 4, 4, 4, 4, 4,
    };

    static constexpr u8 indexBitCycles[256] {
        23, 23, 23, 23, 23, 23, 23, 23, 23, 23, 23, 23, 23, 23, 23, 23,
        23, 23, 23, 23, 23, 23, 23, 23, 23, 23, 23, 23, 23, 23, 23, 23,
        23, 23, 23, 23, 23, 23, 23, 23, 23, 23, 23, 23, 23, 23, 23, 23,
        23, 23, 23, 23, 23, 23, 23, 23, 23, 23, 23, 23, 23, 23, 23, 23,
        20, 20, 20, 20, 20, 20, 20, 20, 20, 20, 20, 20, 20, 20, 20, 20,
        20, 20, 20, 20, 20, 20, 20, 20, 20, 20, 20, 20, 20, 20, 20, 20,
        20, 20, 20, 20, 20, 20, 20, 20, 20, 20, 20, 20, 20, 20, 20, 20,
        20, 20, 20, 20, 20, 20, 20, 20, 20, 20, 20, 20, 20, 20, 20, 20,
        23, 23, 23, 23, 23, 23, 23, 23, 23, 23, 23, 23, 23, 23, 23, 23,
        23, 23, 23, 23, 23, 23, 23, 23, 23, 23, 23, 23, 23, 23, 23, 23,
        23, 23, 23, 23, 23, 23, 23, 23, 23, 23, 23, 23, 23, 23, 23, 23,
        23, 23, 23, 23, 23, 23, 23, 23, 23, 23, 23, 23, 23, 23, 23, 23,
        23, 23, 23, 23, 23, 23, 23, 23, 23, 23, 23, 23, 23, 23, 23, 23,
        23, 23, 23, 23, 23, 23, 23, 23, 23, 23, 23, 23, 23, 23, 23, 23,
        23, 23, 23, 23, 23, 23, 23, 23, 23, 23, 23, 23, 23, 23, 23, 23,
        23, 23, 23, 23, 23, 23, 23, 23, 23, 23, 23, 23, 23, 23, 23, 23,
    };

    bool iff1 {false}, iff2 {false}; // interrupt latch
    u8 imode {}; // interrupt mode
    bool halted {false};
    int requested {};
    u8 a2 {};
    Registers regs2 {};
    Flags flags2 {};
    Memory memory {};
    IO io {};
};

template<typename Memory, typename IO>
int z80<Memory, IO>::run(const int cycles)
{
    requested = cycles;
    while (requested > 0) { tick(); }
    return requested;
}

template<typename Memory, typename IO>
void z80<Memory, IO>::tick()
{
    u8 opcode {fetch8()};
    (this->*instruction[opcode])();
    requested -= cycles[opcode];
}

#endif //Z80_LIBRARY_H<|MERGE_RESOLUTION|>--- conflicted
+++ resolved
@@ -135,11 +135,8 @@
             case AddressMode::Extended: write(fetch16(), val); return;
             case AddressMode::IndexedIX: write(fetch8() + ix, val); return;
             case AddressMode::IndexedIY: write(fetch8() + iy, val); return;
-<<<<<<< HEAD
             case AddressMode::Interrupt: i = val; return;
             case AddressMode::Refresh: r = val; return;
-=======
->>>>>>> 57b700a2
             case AddressMode::Accumulator: a = val; return;
             case AddressMode::RegisterB: regs.b = val; return;
             case AddressMode::RegisterC: regs.c = val; return;
@@ -181,11 +178,8 @@
             case AddressMode::Extended: return read8(fetch16());
             case AddressMode::IndexedIX: return read8(fetch8() + ix);
             case AddressMode::IndexedIY: return read8(fetch8() + iy);
-<<<<<<< HEAD
             case AddressMode::Interrupt: return i;
             case AddressMode::Refresh: return r;
-=======
->>>>>>> 57b700a2
             case AddressMode::Accumulator: return a;
             case AddressMode::RegisterB: return regs.b;
             case AddressMode::RegisterC: return regs.c;
@@ -257,14 +251,11 @@
         u16 top {read8(sp++)};
         top |= read8(sp++) << 8U;
         return top;
-<<<<<<< HEAD
     }
     void pushpc()
     {
         write(sp--, static_cast<u8>(++pc >> 8U));
         write(sp--, static_cast<u8>(pc & 0xFFU));
-=======
->>>>>>> 57b700a2
     }
 
     // Load and Exchange
@@ -275,21 +266,12 @@
     void push()
     {
         const u16 operand {getOperand<mode>()};
-<<<<<<< HEAD
         write(sp--, static_cast<u8>(operand >> 8U));
         write(sp--, static_cast<u8>(operand & 0xFFU));
     }
 
     template<AddressMode mode>
     void pop() { setOperand<mode>(top()); }
-=======
-        write(sp--, operand >> 8U);
-        write(sp--, operand & 0xFFU);
-    }
-
-    template<AddressMode mode>
-    void pop() { setOperand<mode>(top); }
->>>>>>> 57b700a2
 
     void exaf()
     {
@@ -314,7 +296,6 @@
 
     void exx() { std::swap(regs, regs2); }
 
-<<<<<<< HEAD
     // Block Transfer and Search
     void ldi()
     {
@@ -400,9 +381,6 @@
         if (flags.pf and !flags.zf)
             pc -= 2;
     }
-=======
-    // Black Transfer and Search
->>>>>>> 57b700a2
 
     // Arithmetic and Logical
     template<AddressMode mode>
@@ -417,11 +395,8 @@
         flags.yf = sum & ybit;
         flags.xf = sum & xbit;
         a = static_cast<u8>(sum);
-<<<<<<< HEAD
         flags.zf = a == 0 ? zbit : 0;
         flags.sf = a & sbit;
-=======
->>>>>>> 57b700a2
     }
 
     template<AddressMode mode>
@@ -432,19 +407,13 @@
         flags.cf = carry(sum) ? cbit : 0;
         flags.hf = halfcy(a, augend, sum) ? hbit : 0;
         flags.pf = underflow(a, augend, sum) != 0 ? pbit : 0;
-<<<<<<< HEAD
         flags.zf = sum == 0 ? zbit : 0;
-=======
->>>>>>> 57b700a2
         flags.nf = 0;
         flags.yf = sum & ybit;
         flags.xf = sum & xbit;
         a = static_cast<u8>(sum);
-<<<<<<< HEAD
         flags.zf = a == 0 ? zbit : 0;
         flags.sf = a & sbit;
-=======
->>>>>>> 57b700a2
     }
 
     template<AddressMode mode>
@@ -459,11 +428,8 @@
         flags.yf = difference & ybit;
         flags.xf = difference & xbit;
         a = static_cast<u8>(difference);
-<<<<<<< HEAD
         flags.zf = difference == 0 ? zbit : 0;
         flags.sf = a & sbit;
-=======
->>>>>>> 57b700a2
     }
 
     template<AddressMode mode>
@@ -478,11 +444,8 @@
         flags.yf = difference & ybit;
         flags.xf = difference & xbit;
         a = static_cast<u8>(difference);
-<<<<<<< HEAD
         flags.zf = difference == 0 ? zbit : 0;
         flags.sf = a & sbit;
-=======
->>>>>>> 57b700a2
     }
 
     template<AddressMode mode>
@@ -701,7 +664,6 @@
         const u8 temp {flags.cf};
         flags.cf = a & 0x01U ? cbit : 0;
         a >>= 1U | temp << 7U;
-<<<<<<< HEAD
         flags.hf = 0;
         flags.nf = 0;
         flags.yf = a & ybit;
@@ -731,8 +693,6 @@
 
         flags.sf = a & sbit;
         flags.zf = a == 0 ? zbit : 0;
-=======
->>>>>>> 57b700a2
         flags.hf = 0;
         flags.pf = std::popcount(a) % 2 == 0 ? pbit : 0;
         flags.nf = 0;
@@ -747,11 +707,7 @@
     void jr()
     {
         if (getCondition<cond>()) {
-<<<<<<< HEAD
             const s8 val {static_cast<s8>(read8(pc))};
-=======
-            const s8 val {read8(pc)};
->>>>>>> 57b700a2
             pc += val;
         }
     }
@@ -764,12 +720,7 @@
     {
         if (getCondition<cond>()) {
             const u16 operand {getOperand<mode>()};
-<<<<<<< HEAD
             pushpc();
-=======
-            write(sp--, ++pc >> 8U);
-            write(sp--, pc & 0xFFU);
->>>>>>> 57b700a2
             pc = operand;
         }
     }
@@ -785,25 +736,16 @@
     template<Condition cond>
     void ret() { if (getCondition<cond>()) pc = top(); }
 
-<<<<<<< HEAD
     void retn() { pc = top(); iff1 = iff2; }
 
     template<u8 p>
     void rst()
     {
         pushpc();
-=======
-    template<u8 p>
-    void rst()
-    {
-        write(sp--, ++pc >> 8U);
-        write(sp--, pc & 0xFFU);
->>>>>>> 57b700a2
         pc = p;
     }
 
     // Input/Output
-<<<<<<< HEAD
     void in() { a = input(fetch8()); }
 
     template<AddressMode mode>
@@ -889,16 +831,10 @@
         if (flags.zf)
             pc -= 2;
     }
-=======
-    void ina() { a = read8(a << 8U | fetch8()); }
-
-    void outa() { write(a << 8U | fetch8(), a); }
->>>>>>> 57b700a2
 
     // CPU Control Group
     void nop() { }
     void halt() { } // TODO: implement this
-<<<<<<< HEAD
     void di() { iff1 = false; }
     void ei() { iff1 = true; }
     template<u8 n>
@@ -933,50 +869,6 @@
         const u8 opcode {fetch8()};
         (this->*indexBitInstruction<mode>[opcode])();
         requested -= indexBitCycles[opcode];
-=======
-    void di() { iff = false; }
-    void ei() { iff = true; }
-
-    // Prefixes
-    void execBit()
-    {
-        const u8 opcode {fetch8()};
-        (this->*bitInstruction[opcode])();
-        requested -= bitCycles[opcode];
-    }
-
-    void execIX()
-    {
-        u8 opcode {fetch8()};
-        if (opcode == 0xCB) {
-            opcode = fetch8();
-            (this->*ixBitInstruction[opcode])();
-            requested -= ixBitCycles[opcode];
-        } else {
-            (this->*ixBitInstruction[opcode])();
-            requested -= ixCycles[opcode];
-        }
-    }
-
-    void execMisc()
-    {
-        const u8 opcode {fetch8()};
-        (this->*miscInstruction[opcode])();
-        requested -= miscCycles[opcode];
-    }
-
-    void execIY()
-    {
-        u8 opcode {fetch8()};
-        if (opcode == 0xCB) {
-            opcode = fetch8();
-            (this->*iyBitInstruction[opcode])();
-            requested -= iyBitCycles[opcode];
-        } else {
-            (this->*iyInstruction[opcode])();
-            requested -= iyCycles[opcode];
-        }
->>>>>>> 57b700a2
     }
 
     // Main Instructions
@@ -1184,11 +1076,7 @@
         &z80::ret<Condition::Z>, // $C8: ret z
         &z80::ret<Condition::Null>, // $C9: ret
         &z80::jp<Condition::Z, AddressMode::ImmediateEx>, // $CA: jp z, nn
-<<<<<<< HEAD
         &z80::preBit, // $CB: bit
-=======
-        &z80::execBit, // $CB: bit
->>>>>>> 57b700a2
         &z80::call<Condition::Z, AddressMode::ImmediateEx>, // $CC: call z, nn
         &z80::call<Condition::Null, AddressMode::ImmediateEx>, // $CD: call nn
         &z80::adc8<AddressMode::Immediate>, // $CE: adc a, n
@@ -1196,11 +1084,7 @@
         &z80::ret<Condition::NC>, // $D0: ret nc
         &z80::pop<AddressMode::RegisterDE>, // $D1: pop de
         &z80::jp<Condition::NC, AddressMode::ImmediateEx>, // $D2: jp nc, nn
-<<<<<<< HEAD
         &z80::out<AddressMode::Accumulator>, // $D3: out (n), a
-=======
-        &z80::outa, // $D3: out (n), a
->>>>>>> 57b700a2
         &z80::call<Condition::NC, AddressMode::ImmediateEx>, // $D4: call nc, nn
         &z80::push<AddressMode::RegisterDE>, // $D5: push de
         &z80::sub<AddressMode::Immediate>, // $D6: sub n
@@ -1208,15 +1092,9 @@
         &z80::ret<Condition::C>, // $D8: ret c
         &z80::exx, // $D9: exx
         &z80::jp<Condition::C, AddressMode::ImmediateEx>, // $DA: jp c, nn
-<<<<<<< HEAD
         &z80::in, // $DB: int a, (n)
         &z80::call<Condition::C, AddressMode::ImmediateEx>, // $DC: call c, nn
         &z80::preIndex<AddressMode::RegisterIX>, // $DD: IX
-=======
-        &z80::ina, // $DB: int a, (n)
-        &z80::call<Condition::C, AddressMode::ImmediateEx>, // $DC: call c, nn
-        &z80::execIX, // $DD: IX
->>>>>>> 57b700a2
         &z80::sbc8<AddressMode::Immediate>, // $DE: sbc a, n
         &z80::rst<0x18U>, // $DF: rst 24
         &z80::ret<Condition::PO>, // $E0: ret po
@@ -1232,11 +1110,7 @@
         &z80::jp<Condition::PE, AddressMode::ImmediateEx>, // $EA: jp pe, nn
         &z80::exde, // $EB: ex de, hl
         &z80::call<Condition::PE, AddressMode::ImmediateEx>, // $EC: call pe, nn
-<<<<<<< HEAD
         &z80::preMisc, // $ED: Misc.
-=======
-        &z80::execMisc, // $ED: Misc.
->>>>>>> 57b700a2
         &z80::lxor<AddressMode::Immediate>, // $EE: xor n
         &z80::rst<0x28U>, // $EF: rst 40
         &z80::ret<Condition::P>, // $F0: ret p
@@ -1252,7 +1126,6 @@
         &z80::jp<Condition::M, AddressMode::ImmediateEx>, // $FA: jp m, nn
         &z80::ei, // $FB: ei
         &z80::call<Condition::M, AddressMode::ImmediateEx>, // $FC: call m, nn
-<<<<<<< HEAD
         &z80::preIndex<AddressMode::RegisterIY>, // $FD: IY
         &z80::cp<AddressMode::Immediate>, // $FE: cp n
         &z80::rst<0x38U>,// $FF: rst 56
@@ -1359,11 +1232,6 @@
     template<AddressMode mode>
     static constexpr std::array<void (z80::*)(), 256> indexBitInstruction {
 
-=======
-        &z80::execIY, // $FD: Misc.
-        &z80::cp<AddressMode::Immediate>, // $FE: cp n
-        &z80::rst<0x38U>, // $FF: rst 56
->>>>>>> 57b700a2
     };
 
     // Cycle Tables
